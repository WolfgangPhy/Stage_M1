{
    "nu_ext": 1.0,
    "nu_dens": 0.0,
    "ext_loss_function": "loglike_loss",
    "ext_loss_function_custom": true,
    "dens_loss_function": "mse_loss",
    "dens_loss_function_custom": false,
    "star_number": 10000,
    "ext_reduction_method": "mean",
    "dens_reduction_method": "mean",
    "epoch_number": 1000000,
    "learning_rate": 0.001,
    "batch_size": 500,
    "is_new_network": false,
<<<<<<< HEAD
    "checkpoint_epoch": 410000,
=======
    "checkpoint_epoch": 417000,
>>>>>>> adb119ef
    "is_new_datafile": false
}<|MERGE_RESOLUTION|>--- conflicted
+++ resolved
@@ -12,10 +12,6 @@
     "learning_rate": 0.001,
     "batch_size": 500,
     "is_new_network": false,
-<<<<<<< HEAD
-    "checkpoint_epoch": 410000,
-=======
-    "checkpoint_epoch": 417000,
->>>>>>> adb119ef
+    "checkpoint_epoch": 420000,
     "is_new_datafile": false
 }