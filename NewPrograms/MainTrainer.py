--- conflicted
+++ resolved
@@ -133,11 +133,8 @@
 
         # Files created:
         - `lossfile`: CSV file for training metrics.
-<<<<<<< HEAD
-=======
             - Header: ['Epoch', 'TotalLoss', 'IntegralLoss', 'DensityLoss', 'Time']
 
->>>>>>> 2ce5f47b
         - `valfile`: CSV file for validation metrics.
             - Header: ['Epoch', 'TotalValLoss', 'IntegralValLoss', 'DensityValLoss', 'ValTime', 'TotalValTime']
         """
