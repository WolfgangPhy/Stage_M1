--- conflicted
+++ resolved
@@ -464,20 +464,13 @@
         sns.set_theme()
         _, ax = plt.subplots(1, 1, figsize=(15, 10))
         ax.set_title('True density vs Network density', fontsize=15)
-<<<<<<< HEAD
-        sns.regplot(x = dens_network.flatten(), y = dens_true.flatten(), ax=ax)
-        sns.lineplot(x=line, y=line, color='red', ax=ax)
-        ax.set_xlabel('Network density (kpc$^{-2}$)', fontsize=20)
-        ax.set_ylabel('True density (kpc$^{-2}$)', fontsize=20)
-        ax.tick_params(axis='both', which='major', labelsize=20)
-=======
         sns.regplot(x=dens_network.flatten(), y=dens_true.flatten(), ax=ax,
                     scatter_kws={'linewidths': 1, 'edgecolor': 'white'})
         sns.lineplot(x=line, y=line, color='gray', ax=ax, label="Ideal case")
         ax.lines[1].set_linestyle("--")
-        ax.set_xlabel('Network density (kpc$^{-2}$)', fontsize=15)
-        ax.set_ylabel('True density (kpc$^{-2}$)', fontsize=15)
->>>>>>> 5bc1e52d
+        ax.set_xlabel('Network density (kpc$^{-2}$)', fontsize=20)
+        ax.set_ylabel('True density (kpc$^{-2}$)', fontsize=20)
+        ax.tick_params(axis='both', which='major', labelsize=20)
         plt.savefig(density_plot_path)
         
     def density_difference_vs_network(self):
@@ -501,16 +494,8 @@
         _, ax = plt.subplots(1, 1, figsize=(15, 10))
         ax.set_title('Difference between True and Network density vs Network density', fontsize=20)
         sns.scatterplot(x = dens_true.flatten(), y = dens_true.flatten() - dens_network.flatten(), ax = ax)
-<<<<<<< HEAD
         sns.lineplot(x = x_line, y = np.zeros(100), color = 'red', ax = ax)
-        ax.set_xlabel('True density (kpc$^{-2}$)', fontsize=20)
-        ax.set_ylabel('True density - Network density (kpc$^{-2}$)', fontsize=20)
-        ax.tick_params(axis='both', which='major', labelsize=20)
-=======
-        ax.axhline(0, 0, 1, color='gray', linestyle='dashed', label='Ideal case')
         ax.set_xlabel('True density (kpc$^{-2}$)', fontsize=15)
         ax.set_ylabel('True density - Network density (kpc$^{-2}$)', fontsize=15)
-        plt.legend(fontsize=20)
->>>>>>> 5bc1e52d
         plt.savefig(density_plot_path)
         